/**
 * Copyright 2018 Pivotal Software, Inc.
 * <p>
 * Licensed under the Apache License, Version 2.0 (the "License");
 * you may not use this file except in compliance with the License.
 * You may obtain a copy of the License at
 * <p>
 * http://www.apache.org/licenses/LICENSE-2.0
 * <p>
 * Unless required by applicable law or agreed to in writing, software
 * distributed under the License is distributed on an "AS IS" BASIS,
 * WITHOUT WARRANTIES OR CONDITIONS OF ANY KIND, either express or implied.
 * See the License for the specific language governing permissions and
 * limitations under the License.
 */
package io.micrometer.core.instrument;

import io.micrometer.core.instrument.MultiGauge.Row;
import io.micrometer.core.instrument.simple.SimpleMeterRegistry;
import org.junit.jupiter.api.Test;

import java.util.Arrays;
import java.util.Collections;
import java.util.List;
import java.util.stream.Stream;

import static java.util.stream.Collectors.toList;
import static org.assertj.core.api.Assertions.assertThat;

class MultiGaugeTest {
    private static final Color RED = new Color("red", "0xff0000");
    private static final Color GREEN = new Color("green", "0x00ff00");
    private static final Color BLUE = new Color("blue", "0x0000ff");

    private final MeterRegistry registry = new SimpleMeterRegistry();
    private final MultiGauge colorGauges = MultiGauge.builder("colors").register(registry);

    @Test
    void multiGauge() {
        colorGauges.register(Stream.of(RED, GREEN).map(c -> c.toRow(1.0)).collect(toList()));

        assertThat(registry.get("colors").gauges().stream().map(g -> g.getId().getTag("color")))
                .containsExactlyInAnyOrder("red", "green");

        colorGauges.register(Stream.of(RED, BLUE).map(c -> c.toRow(1.0)).collect(toList()));

        assertThat(registry.get("colors").gauges().stream().map(g -> g.getId().getTag("color")))
                .containsExactlyInAnyOrder("red", "blue");
    }

    /**
     * i.e. if you call {@link MultiGauge#register(Iterable)} multiple times, providing a {@link Row}
     * with the same tags, the last row's function definition is the one that is used if overwrite = true.
     */
    @Test
    void overwriteFunctionDefinitions() {
        List<Color> colors = Arrays.asList(RED, GREEN, BLUE);
        colorGauges.register(colors.stream().map(c -> c.toRow(1.0)).collect(toList()));
        colorGauges.register(colors.stream().map(c -> c.toRow(2.0)).collect(toList()), true);

        for (Color color : colors) {
            assertThat(registry.get("colors").tag("color", color.name).gauge().value()).isEqualTo(2);
        }
    }

    @Test
    void dontOverwriteFunctionDefinitions() {
        List<Color> colors = Arrays.asList(RED, GREEN, BLUE);
        colorGauges.register(colors.stream().map(c -> c.toRow(1.0)).collect(toList()));
        colorGauges.register(colors.stream().map(c -> c.toRow(2.0)).collect(toList()));

        for (Color color : colors) {
            assertThat(registry.get("colors").tag("color", color.name).gauge().value()).isEqualTo(1);
        }
    }

    @Test
    void rowGaugesHoldStrongReferences() {
        colorGauges.register(Collections.singletonList(Row.of(Tags.of("color", "red"), () -> 1)));

        System.gc();

        assertThat(registry.get("colors").tag("color", "red").gauge().value()).isEqualTo(1);
    }

    private static class Color {
        final String name;
        final String hex;

        Color(String name, String hex) {
            this.name = name;
            this.hex = hex;
        }

<<<<<<< HEAD
        Row<?> toRow(double frequency) {
=======
        Row<Color> toRow(double frequency) {
>>>>>>> d7d63ec6
            return Row.of(Tags.of("color", name, "hex", hex), this, c -> frequency);
        }
    }
}<|MERGE_RESOLUTION|>--- conflicted
+++ resolved
@@ -92,11 +92,7 @@
             this.hex = hex;
         }
 
-<<<<<<< HEAD
-        Row<?> toRow(double frequency) {
-=======
         Row<Color> toRow(double frequency) {
->>>>>>> d7d63ec6
             return Row.of(Tags.of("color", name, "hex", hex), this, c -> frequency);
         }
     }
