--- conflicted
+++ resolved
@@ -50,13 +50,9 @@
                 percentile -> Tags.concat(id.getTagsAsIterable(), "phi", DoubleFormat.decimalOrNan(percentile.percentile())),
                 percentile -> percentile.value(timer.baseTimeUnit()),
                 bucket -> id.getName() + ".histogram",
-<<<<<<< HEAD
-                bucket -> Tags.concat(id.getTagsAsIterable(), "le", DoubleFormat.decimalOrWhole(bucket.bucket(timer.baseTimeUnit()))));
-=======
                 // We look for Long.MAX_VALUE to ensure a sensible tag on our +Inf bucket
-                bucket -> Tags.concat(id.getTags(), "le", bucket.bucket() != Long.MAX_VALUE
+                bucket -> Tags.concat(id.getTagsAsIterable(), "le", bucket.bucket() != Long.MAX_VALUE
                         ? DoubleFormat.decimalOrWhole(bucket.bucket(timer.baseTimeUnit())) : "+Inf"));
->>>>>>> 41dd9c2e
     }
 
     public static HistogramGauges registerWithCommonFormat(DistributionSummary summary, MeterRegistry registry) {
@@ -66,13 +62,9 @@
                 percentile -> Tags.concat(id.getTagsAsIterable(), "phi", DoubleFormat.decimalOrNan(percentile.percentile())),
                 ValueAtPercentile::value,
                 bucket -> id.getName() + ".histogram",
-<<<<<<< HEAD
-                bucket -> Tags.concat(id.getTagsAsIterable(), "le", DoubleFormat.decimalOrWhole(bucket.bucket())));
-=======
                 // We look for Long.MAX_VALUE to ensure a sensible tag on our +Inf bucket
-                bucket -> Tags.concat(id.getTags(), "le", bucket.bucket() != Long.MAX_VALUE
+                bucket -> Tags.concat(id.getTagsAsIterable(), "le", bucket.bucket() != Long.MAX_VALUE
                         ? DoubleFormat.decimalOrWhole(bucket.bucket()) : "+Inf"));
->>>>>>> 41dd9c2e
     }
 
     public static HistogramGauges register(HistogramSupport meter, MeterRegistry registry,
